--- conflicted
+++ resolved
@@ -63,7 +63,6 @@
         # all_offsets = all_offsets[apr_mask]
         # all_mjd_vals = all_mjd_vals[apr_mask]
 
-<<<<<<< HEAD
         median_mjd_vals = np.array([np.median(arr) for arr in all_mjd_vals])
 
         # segsplines = self.fit_segmented_splines(all_segmented_offsets, median_mjd_vals)
@@ -154,47 +153,7 @@
         # self.spl_gain = UnivariateSpline(times_gain_masked[~stripe_gains], gains_masked[~stripe_gains], s=1, k=5)
         # self.spl_offset = UnivariateSpline(times_offset_masked[~stripe_offsets], offsets_masked[~stripe_offsets],
         #                                    s=100000, k=3)
-=======
-        # Mask all gain and offset values that have aberrant values due to moon stripe regions causing a bad fit
-        stripe_gains = ((55200 < times_gain_masked) & (times_gain_masked < 55205)) | (
-                (55218 < times_gain_masked) & (times_gain_masked < 55224)) | (
-                               (55230 < times_gain_masked) & (times_gain_masked < 55236)) | (
-                               (55247 < times_gain_masked) & (times_gain_masked < 55255)) | (
-                               (55259 < times_gain_masked) & (times_gain_masked < 55264)) | (
-                               (55276 < times_gain_masked) & (times_gain_masked < 55284)) | (
-                               (55287 < times_gain_masked) & (times_gain_masked < 55295)) | (
-                               (55306 < times_gain_masked) & (times_gain_masked < 55313)) | (
-                               (55318 < times_gain_masked) & (times_gain_masked < 55324)) | (
-                               (55335 < times_gain_masked) & (times_gain_masked < 55343)) | (
-                               (55348 < times_gain_masked) & (times_gain_masked < 55354)) | (
-                               (55364 < times_gain_masked) & (times_gain_masked < 55370)) | (
-                               (55378 < times_gain_masked) & (times_gain_masked < 55384)) | (
-                               (55393 < times_gain_masked) & (times_gain_masked < 55402)) | (
-                               (55408 < times_gain_masked) & (times_gain_masked < 55414))
-
-        stripe_offsets = ((55200 < times_offset_masked) & (times_offset_masked < 55208)) | (
-                (55218 < times_offset_masked) & (times_offset_masked < 55224)) | (
-                                 (55230 < times_offset_masked) & (times_offset_masked < 55236)) | (
-                                 (55247 < times_offset_masked) & (times_offset_masked < 55255)) | (
-                                 (55259 < times_offset_masked) & (times_offset_masked < 55266)) | (
-                                 (55276 < times_offset_masked) & (times_offset_masked < 55284)) | (
-                                 (55287 < times_offset_masked) & (times_offset_masked < 55295)) | (
-                                 (55306 < times_offset_masked) & (times_offset_masked < 55313)) | (
-                                 (55318 < times_offset_masked) & (times_offset_masked < 55324)) | (
-                                 (55335 < times_offset_masked) & (times_offset_masked < 55343)) | (
-                                 (55348 < times_offset_masked) & (times_offset_masked < 55354)) | (
-                                 (55364 < times_offset_masked) & (times_offset_masked < 55370)) | (
-                                 (55378 < times_offset_masked) & (times_offset_masked < 55384)) | (
-                                 (55393 < times_offset_masked) & (times_offset_masked < 55402)) | (
-                                 (55407 < times_offset_masked) & (times_offset_masked < 55414))
-
-        self.spl_gain = UnivariateSpline(times_gain_masked[~stripe_gains], gains_masked[~stripe_gains], s=5000, k=5)
-        self.spl_offset = UnivariateSpline(times_offset_masked[~stripe_offsets], offsets_masked[~stripe_offsets],
-                                           s=500000, k=5)
-        # self.spl_gain = UnivariateSpline(times_gain_masked, gains_masked, s=5000, k=5)
-        # self.spl_offset = UnivariateSpline(times_offset_masked, offsets_masked,
-        #                                    s=500000, k=5)
->>>>>>> 81f214bf
+        
 
         # Even mask
         # Mask all gain and offset values that have aberrant values due to moon stripe regions causing a bad fit
